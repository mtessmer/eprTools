--- conflicted
+++ resolved
@@ -663,19 +663,14 @@
             popt, pcov = curve_fit(lambda t, k, a: homogeneous_3d(t, k, a, self.d), fit_time, fit_real,
                                    p0=(1e-5, 0.7), bounds=[(1e-7, 0.5), (1e-3, 1)])
             self.background = homogeneous_3d(self.time, *popt, self.d)
-<<<<<<< HEAD
-=======
-            self.modulation_depth = 1 - popt[1]
-            self.background_param = popt
->>>>>>> f20485ea
 
             # Make partial background correction
             self.form_factor = self.real / np.sqrt(self.background)
             self.form_factor = self.form_factor / max(self.form_factor)
+
         elif self.background_kind == 'poly':
             popt = np.polyfit(fit_time, fit_real, deg=self.background_k)
             self.background = np.polyval(popt, self.time)
-<<<<<<< HEAD
 
         # Store background correction parameters
         self.modulation_depth = 1 - popt[-1]
@@ -685,15 +680,6 @@
         self.form_factor = self.real / np.sqrt(self.background)
         self.form_factor = self.form_factor / max(self.form_factor)
 
-=======
-            self.modulation_depth = 1 - popt[-1]
-            self.background_param = popt
-
-            # Make partial background correction
-            self.form_factor = self.real / np.sqrt(self.background)
-            self.form_factor = self.form_factor / max(self.form_factor)
->>>>>>> f20485ea
-
     def get_fit(self, alpha=None, true_min=False, fit_method='cvx'):
 
         self.fit_method = fit_method
@@ -710,10 +696,7 @@
 
         P, self.fit = self.get_P(self.alpha)
 
-<<<<<<< HEAD
         # Adjust for half background correction
-=======
->>>>>>> f20485ea
         self.fit = self.fit * self.sqrt_B
         self.fit = self.fit / max(self.fit)
         self.P = P / np.sum(P)
